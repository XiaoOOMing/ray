--- conflicted
+++ resolved
@@ -454,10 +454,6 @@
     return;
   }
 
-<<<<<<< HEAD
-  num_leases_requested_++;
-  TaskSpecification &resource_spec = task_queue.front();
-=======
   auto &task_queue = scheduling_key_entry.task_queue;
   // Check if the task queue is empty. If that is the case, it only makes sense to
   // consider requesting a new worker if work stealing is enabled, and there is at least a
@@ -479,11 +475,11 @@
 
   // Create a TaskSpecification with an overwritten TaskID to make sure we don't reuse the
   // same TaskID to request a worker
+  num_leases_requested_++;
   auto resource_spec_msg = scheduling_key_entry.resource_spec.GetMutableMessage();
   resource_spec_msg.set_task_id(TaskID::ForFakeTask().Binary());
   TaskSpecification resource_spec = TaskSpecification(resource_spec_msg);
 
->>>>>>> 4637298d
   rpc::Address best_node_address;
   if (raylet_address == nullptr) {
     // If no raylet address is given, find the best worker for our next lease request.
