// Copyright 2017 The Ray Authors.
//
// Licensed under the Apache License, Version 2.0 (the "License");
// you may not use this file except in compliance with the License.
// You may obtain a copy of the License at
//
//  http://www.apache.org/licenses/LICENSE-2.0
//
// Unless required by applicable law or agreed to in writing, software
// distributed under the License is distributed on an "AS IS" BASIS,
// WITHOUT WARRANTIES OR CONDITIONS OF ANY KIND, either express or implied.
// See the License for the specific language governing permissions and
// limitations under the License.

#include "ray/raylet/scheduling/cluster_resource_scheduler.h"

#include <boost/algorithm/string.hpp>

#include "ray/common/grpc_util.h"
#include "ray/common/ray_config.h"
#include "ray/raylet/scheduling/scheduling_policy.h"

namespace ray {

ClusterResourceScheduler::ClusterResourceScheduler()
    : hybrid_spillback_(RayConfig::instance().scheduler_hybrid_scheduling()),
      spread_threshold_(RayConfig::instance().scheduler_spread_threshold())

          {};

ClusterResourceScheduler::ClusterResourceScheduler(
    int64_t local_node_id, const NodeResources &local_node_resources)
    : hybrid_spillback_(RayConfig::instance().scheduler_hybrid_scheduling()),
      spread_threshold_(RayConfig::instance().scheduler_spread_threshold()),
      local_node_id_(local_node_id),
      gen_(std::chrono::high_resolution_clock::now().time_since_epoch().count()) {
  InitResourceUnitInstanceInfo();
  AddOrUpdateNode(local_node_id_, local_node_resources);
  InitLocalResources(local_node_resources);
}

ClusterResourceScheduler::ClusterResourceScheduler(
    const std::string &local_node_id,
    const std::unordered_map<std::string, double> &local_node_resources,
    std::function<int64_t(void)> get_used_object_store_memory,
    std::function<bool(void)> get_pull_manager_at_capacity)
    : hybrid_spillback_(RayConfig::instance().scheduler_hybrid_scheduling()),
      spread_threshold_(RayConfig::instance().scheduler_spread_threshold()),
      get_pull_manager_at_capacity_(get_pull_manager_at_capacity) {
  local_node_id_ = string_to_int_map_.Insert(local_node_id);
  NodeResources node_resources = ResourceMapToNodeResources(
      string_to_int_map_, local_node_resources, local_node_resources);

  InitResourceUnitInstanceInfo();
  AddOrUpdateNode(local_node_id_, node_resources);
  InitLocalResources(node_resources);
  get_used_object_store_memory_ = get_used_object_store_memory;
}

void ClusterResourceScheduler::InitResourceUnitInstanceInfo() {
  std::string predefined_unit_instance_resources =
      RayConfig::instance().predefined_unit_instance_resources();
  if (!predefined_unit_instance_resources.empty()) {
    std::vector<std::string> results;
    boost::split(results, predefined_unit_instance_resources, boost::is_any_of(","));
    for (std::string &result : results) {
      PredefinedResources resource = ResourceStringToEnum(result);
      RAY_CHECK(resource < PredefinedResources_MAX)
          << "Failed to parse predefined resource";
      predefined_unit_instance_resources_.emplace(resource);
    }
  }
  std::string custom_unit_instance_resources =
      RayConfig::instance().custom_unit_instance_resources();
  if (!custom_unit_instance_resources.empty()) {
    std::vector<std::string> results;
    boost::split(results, custom_unit_instance_resources, boost::is_any_of(","));
    for (std::string &result : results) {
      int64_t resource_id = string_to_int_map_.Insert(result);
      custom_unit_instance_resources_.emplace(resource_id);
    }
  }
}

void ClusterResourceScheduler::AddOrUpdateNode(
    const std::string &node_id,
    const std::unordered_map<std::string, double> &resources_total,
    const std::unordered_map<std::string, double> &resources_available) {
  NodeResources node_resources = ResourceMapToNodeResources(
      string_to_int_map_, resources_total, resources_available);
  AddOrUpdateNode(string_to_int_map_.Insert(node_id), node_resources);
}

void ClusterResourceScheduler::AddOrUpdateNode(int64_t node_id,
                                               const NodeResources &node_resources) {
  auto it = nodes_.find(node_id);
  if (it == nodes_.end()) {
    // This node is new, so add it to the map.
    nodes_.emplace(node_id, node_resources);
  } else {
    // This node exists, so update its resources.
    it->second = Node(node_resources);
  }
}

bool ClusterResourceScheduler::UpdateNode(const std::string &node_id_string,
                                          const rpc::ResourcesData &resource_data) {
  auto node_id = string_to_int_map_.Insert(node_id_string);
  if (!nodes_.contains(node_id)) {
    return false;
  }

  auto resources_total = MapFromProtobuf(resource_data.resources_total());
  auto resources_available = MapFromProtobuf(resource_data.resources_available());
  NodeResources node_resources = ResourceMapToNodeResources(
      string_to_int_map_, resources_total, resources_available);
  NodeResources local_view;
  RAY_CHECK(GetNodeResources(node_id, &local_view));

  if (resource_data.resources_total_size() > 0) {
    for (size_t i = 0; i < node_resources.predefined_resources.size(); ++i) {
      local_view.predefined_resources[i].total =
          node_resources.predefined_resources[i].total;
    }
    for (auto &entry : node_resources.custom_resources) {
      local_view.custom_resources[entry.first].total = entry.second.total;
    }
  }

  if (resource_data.resources_available_changed()) {
    for (size_t i = 0; i < node_resources.predefined_resources.size(); ++i) {
      local_view.predefined_resources[i].available =
          node_resources.predefined_resources[i].available;
    }
    for (auto &entry : node_resources.custom_resources) {
      local_view.custom_resources[entry.first].available = entry.second.available;
    }

    local_view.object_pulls_queued = resource_data.object_pulls_queued();
  }

  AddOrUpdateNode(node_id, local_view);
  return true;
}

bool ClusterResourceScheduler::RemoveNode(int64_t node_id) {
  auto it = nodes_.find(node_id);
  if (it == nodes_.end()) {
    // Node not found.
    return false;
  } else {
    nodes_.erase(it);
    return true;
  }
}

bool ClusterResourceScheduler::RemoveNode(const std::string &node_id_string) {
  auto node_id = string_to_int_map_.Get(node_id_string);
  if (node_id == -1) {
    return false;
  }

  return RemoveNode(node_id);
}

bool ClusterResourceScheduler::IsFeasible(const ResourceRequest &resource_request,
                                          const NodeResources &resources) const {
  // First, check predefined resources.
  for (size_t i = 0; i < PredefinedResources_MAX; i++) {
    if (resource_request.predefined_resources[i] >
        resources.predefined_resources[i].total) {
      return false;
    }
  }

  // Now check custom resources.
  for (const auto &task_req_custom_resource : resource_request.custom_resources) {
    auto it = resources.custom_resources.find(task_req_custom_resource.first);

    if (it == resources.custom_resources.end()) {
      return false;
    }
    if (task_req_custom_resource.second > it->second.total) {
      return false;
    }
  }

  return true;
}

int64_t ClusterResourceScheduler::IsSchedulable(const ResourceRequest &resource_request,
                                                int64_t node_id,
                                                const NodeResources &resources) const {
  int violations = 0;
<<<<<<< HEAD

  if (resource_request.requires_object_store_memory && resources.object_pulls_queued &&
      node_id != local_node_id_) {
    // It's okay if the local node's pull manager is at capacity because we
    // will eventually spill the task back from the waiting queue if its args
    // cannot be pulled.
    return -1;
  }

=======
>>>>>>> efed0702
  // First, check predefined resources.
  for (size_t i = 0; i < PredefinedResources_MAX; i++) {
    if (resource_request.predefined_resources[i] >
        resources.predefined_resources[i].available) {
      // A hard constraint has been violated, so we cannot schedule
      // this resource request.
      return -1;
    }
  }

  // Now check custom resources.
  for (const auto &task_req_custom_resource : resource_request.custom_resources) {
    auto it = resources.custom_resources.find(task_req_custom_resource.first);

    if (it == resources.custom_resources.end()) {
      // Requested resource doesn't exist at this node.
      // This is a hard constraint so cannot schedule this resource request.
      return -1;
    } else {
      if (task_req_custom_resource.second > it->second.available) {
        // Resource constraint is violated.
        return -1;
      }
    }
  }

  return violations;
}

int64_t ClusterResourceScheduler::GetBestSchedulableNodeSimpleBinPack(
    const ResourceRequest &resource_request, bool actor_creation, bool force_spillback,
    int64_t *total_violations, bool *is_infeasible) {
  // NOTE: We need to set `is_infeasible` to false in advance to avoid `is_infeasible` not
  // being set.
  *is_infeasible = false;

  // Minimum number of soft violations across all nodes that can schedule the request.
  // We will pick the node with the smallest number of soft violations.
  int64_t min_violations = INT_MAX;
  // Node associated to min_violations.
  std::vector<int64_t> best_nodes;
  *total_violations = 0;

  // Check whether local node is schedulable. We return immediately
  // the local node only if there are zero violations.
  const auto local_node_it = nodes_.find(local_node_id_);
  if (!force_spillback) {
    if (local_node_it != nodes_.end()) {
      if (IsSchedulable(resource_request, local_node_it->first,
                        local_node_it->second.GetLocalView()) == 0) {
        return local_node_id_;
      }
    }
  }

  bool local_node_feasible =
      IsFeasible(resource_request, local_node_it->second.GetLocalView());

  for (const auto &node : nodes_) {
    // Return -1 if node not schedulable. otherwise return the number
    // of soft constraint violations.
    int64_t violations =
        IsSchedulable(resource_request, node.first, node.second.GetLocalView());
    if (violations == -1) {
      if (!local_node_feasible && best_nodes.empty() &&
          IsFeasible(resource_request, node.second.GetLocalView())) {
        // If the local node is not feasible, and a better node has not yet
        // been found, and this node does not currently have the resources
        // available but is feasible, then schedule to this node.
        // NOTE(swang): This is needed to make sure that tasks that are not
        // feasible on this node are spilled back to a node that does have the
        // appropriate total resources in a timely manner.
        best_nodes.emplace_back(node.first);
      }
      continue;
    }

    if (force_spillback && node.first == local_node_id_) {
      // Forcing spill back to remote node, so skip the local node.
      continue;
    }

    // Update the node with the smallest number of soft constraints violated.
    if (min_violations > violations) {
      min_violations = violations;
      // Clear should be performed by O(1) by the compiler because the
      // vector entry type is int64_t.
      best_nodes.clear();
    }
    if (min_violations == violations) {
      best_nodes.emplace_back(node.first);
    }
  }
  *total_violations = min_violations;

  // Randomly select one of the best nodes to spillback.
  int64_t best_node = -1;
  if (!best_nodes.empty()) {
    best_node = best_nodes[0];
  }

  // If there's no best node, and the task is not feasible locally,
  // it means the task is infeasible.
  *is_infeasible = best_node == -1 && !local_node_feasible;
  return best_node;
}

int64_t ClusterResourceScheduler::GetBestSchedulableNode(
    const ResourceRequest &resource_request, bool actor_creation, bool force_spillback,
    int64_t *total_violations, bool *is_infeasible) {
  // The zero cpu actor is a special case that must be handled the same way by all
  // scheduling policies.
  if (actor_creation && resource_request.IsEmpty()) {
    int64_t best_node = -1;
    // This is an actor which requires no resources.
    // Pick a random node to to avoid scheduling all actors on the local node.
    if (nodes_.size() > 0) {
      std::uniform_int_distribution<int> distribution(0, nodes_.size() - 1);
      int idx = distribution(gen_);
      best_node = std::next(nodes_.begin(), idx)->first;
    }
    RAY_LOG(DEBUG) << "GetBestSchedulableNode, best_node = " << best_node
                   << ", # nodes = " << nodes_.size()
                   << ", resource_request = " << resource_request.DebugString();
    return best_node;
  }

  if (!hybrid_spillback_) {
    return GetBestSchedulableNodeSimpleBinPack(resource_request, actor_creation,
                                               force_spillback, total_violations,
                                               is_infeasible);
  }

  // TODO (Alex): Setting require_available == force_spillback is a hack in order to
  // remain bug compatible with the legacy scheduling algorithms.
  int64_t best_node_id = raylet_scheduling_policy::HybridPolicy(
      resource_request, local_node_id_, nodes_, spread_threshold_, force_spillback,
      force_spillback);
  *is_infeasible = best_node_id == -1 ? true : false;
  if (!*is_infeasible) {
    // TODO (Alex): Support soft constraints if needed later.
    *total_violations = 0;
  }

  RAY_LOG(DEBUG) << "Scheduling decision. "
                 << "forcing spillback: " << force_spillback
                 << ". Best node: " << best_node_id
                 << ", is infeasible: " << *is_infeasible;
  return best_node_id;
}

std::string ClusterResourceScheduler::GetBestSchedulableNode(
    const std::unordered_map<std::string, double> &task_resources,
    bool requires_object_store_memory, bool actor_creation, bool force_spillback,
    int64_t *total_violations, bool *is_infeasible) {
  ResourceRequest resource_request = ResourceMapToResourceRequest(
      string_to_int_map_, task_resources, requires_object_store_memory);
  int64_t node_id = GetBestSchedulableNode(
      resource_request, actor_creation, force_spillback, total_violations, is_infeasible);

  std::string id_string;
  if (node_id == -1) {
    // This is not a schedulable node, so return empty string.
    return "";
  }
  // Return the string name of the node.
  return string_to_int_map_.Get(node_id);
}

bool ClusterResourceScheduler::SubtractRemoteNodeAvailableResources(
    int64_t node_id, const ResourceRequest &resource_request) {
  RAY_CHECK(node_id != local_node_id_);

  auto it = nodes_.find(node_id);
  if (it == nodes_.end()) {
    return false;
  }
  NodeResources *resources = it->second.GetMutableLocalView();

  // Just double check this node can still schedule the resource request.
  if (IsSchedulable(resource_request, node_id, *resources) == -1) {
    return false;
  }

  FixedPoint zero(0.);

  for (size_t i = 0; i < PredefinedResources_MAX; i++) {
    resources->predefined_resources[i].available =
        std::max(FixedPoint(0), resources->predefined_resources[i].available -
                                    resource_request.predefined_resources[i]);
  }

  for (const auto &task_req_custom_resource : resource_request.custom_resources) {
    auto it = resources->custom_resources.find(task_req_custom_resource.first);
    if (it != resources->custom_resources.end()) {
      it->second.available =
          std::max(FixedPoint(0), it->second.available - task_req_custom_resource.second);
    }
  }

  // TODO(swang): We should also subtract object store memory if the task has
  // arguments. Right now we do not modify object_pulls_queued in case of
  // performance regressions in spillback.

  return true;
}

bool ClusterResourceScheduler::GetNodeResources(int64_t node_id,
                                                NodeResources *ret_resources) const {
  auto it = nodes_.find(node_id);
  if (it != nodes_.end()) {
    *ret_resources = it->second.GetLocalView();
    return true;
  } else {
    return false;
  }
}

const NodeResources &ClusterResourceScheduler::GetLocalNodeResources() const {
  const auto &node_it = nodes_.find(local_node_id_);
  RAY_CHECK(node_it != nodes_.end());
  return node_it->second.GetLocalView();
}

int64_t ClusterResourceScheduler::NumNodes() const { return nodes_.size(); }

const StringIdMap &ClusterResourceScheduler::GetStringIdMap() const {
  return string_to_int_map_;
}

void ClusterResourceScheduler::AddLocalResourceInstances(
    const std::string &resource_name, const std::vector<FixedPoint> &instances) {
  ResourceInstanceCapacities *node_instances;
  local_resources_.predefined_resources.resize(PredefinedResources_MAX);
  if (kCPU_ResourceLabel == resource_name) {
    node_instances = &local_resources_.predefined_resources[CPU];
  } else if (kGPU_ResourceLabel == resource_name) {
    node_instances = &local_resources_.predefined_resources[GPU];
  } else if (kObjectStoreMemory_ResourceLabel == resource_name) {
    node_instances = &local_resources_.predefined_resources[OBJECT_STORE_MEM];
  } else if (kMemory_ResourceLabel == resource_name) {
    node_instances = &local_resources_.predefined_resources[MEM];
  } else {
    string_to_int_map_.Insert(resource_name);
    int64_t resource_id = string_to_int_map_.Get(resource_name);
    node_instances = &local_resources_.custom_resources[resource_id];
  }

  if (node_instances->total.size() < instances.size()) {
    node_instances->total.resize(instances.size());
    node_instances->available.resize(instances.size());
  }

  for (size_t i = 0; i < instances.size(); i++) {
    node_instances->available[i] += instances[i];
    node_instances->total[i] =
        std::max(node_instances->total[i], node_instances->available[i]);
  }
  UpdateLocalAvailableResourcesFromResourceInstances();
}

bool ClusterResourceScheduler::IsAvailableResourceEmpty(
    const std::string &resource_name) {
  auto it = nodes_.find(local_node_id_);
  if (it == nodes_.end()) {
    RAY_LOG(WARNING) << "Can't find local node:[" << local_node_id_
                     << "] when check local available resource.";
    return true;
  }

  int idx = -1;
  if (resource_name == ray::kCPU_ResourceLabel) {
    idx = (int)CPU;
  } else if (resource_name == ray::kGPU_ResourceLabel) {
    idx = (int)GPU;
  } else if (resource_name == ray::kObjectStoreMemory_ResourceLabel) {
    idx = (int)OBJECT_STORE_MEM;
  } else if (resource_name == ray::kMemory_ResourceLabel) {
    idx = (int)MEM;
  };

  auto local_view = it->second.GetMutableLocalView();
  if (idx != -1) {
    return local_view->predefined_resources[idx].available <= 0;
  }
  string_to_int_map_.Insert(resource_name);
  int64_t resource_id = string_to_int_map_.Get(resource_name);
  auto itr = local_view->custom_resources.find(resource_id);
  if (itr != local_view->custom_resources.end()) {
    return itr->second.available <= 0;
  } else {
    return true;
  }
}

void ClusterResourceScheduler::UpdateResourceCapacity(const std::string &node_id_string,
                                                      const std::string &resource_name,
                                                      double resource_total) {
  int64_t node_id = string_to_int_map_.Get(node_id_string);

  auto it = nodes_.find(node_id);
  if (it == nodes_.end()) {
    NodeResources node_resources;
    node_resources.predefined_resources.resize(PredefinedResources_MAX);
    node_id = string_to_int_map_.Insert(node_id_string);
    it = nodes_.emplace(node_id, node_resources).first;
  }

  int idx = -1;
  if (resource_name == ray::kCPU_ResourceLabel) {
    idx = (int)CPU;
  } else if (resource_name == ray::kGPU_ResourceLabel) {
    idx = (int)GPU;
  } else if (resource_name == ray::kObjectStoreMemory_ResourceLabel) {
    idx = (int)OBJECT_STORE_MEM;
  } else if (resource_name == ray::kMemory_ResourceLabel) {
    idx = (int)MEM;
  };

  auto local_view = it->second.GetMutableLocalView();
  FixedPoint resource_total_fp(resource_total);
  if (idx != -1) {
    auto diff_capacity = resource_total_fp - local_view->predefined_resources[idx].total;
    local_view->predefined_resources[idx].total += diff_capacity;
    local_view->predefined_resources[idx].available += diff_capacity;
    if (local_view->predefined_resources[idx].available < 0) {
      local_view->predefined_resources[idx].available = 0;
    }
    if (local_view->predefined_resources[idx].total < 0) {
      local_view->predefined_resources[idx].total = 0;
    }
  } else {
    string_to_int_map_.Insert(resource_name);
    int64_t resource_id = string_to_int_map_.Get(resource_name);
    auto itr = local_view->custom_resources.find(resource_id);
    if (itr != local_view->custom_resources.end()) {
      auto diff_capacity = resource_total_fp - itr->second.total;
      itr->second.total += diff_capacity;
      itr->second.available += diff_capacity;
      if (itr->second.available < 0) {
        itr->second.available = 0;
      }
      if (itr->second.total < 0) {
        itr->second.total = 0;
      }
    } else {
      ResourceCapacity resource_capacity;
      resource_capacity.total = resource_capacity.available = resource_total_fp;
      local_view->custom_resources.emplace(resource_id, resource_capacity);
    }
  }
}

void ClusterResourceScheduler::DeleteLocalResource(const std::string &resource_name) {
  DeleteResource(string_to_int_map_.Get(local_node_id_), resource_name);
}

void ClusterResourceScheduler::DeleteResource(const std::string &node_id_string,
                                              const std::string &resource_name) {
  int64_t node_id = string_to_int_map_.Get(node_id_string);
  auto it = nodes_.find(node_id);
  if (it == nodes_.end()) {
    return;
  }

  int idx = -1;
  if (resource_name == ray::kCPU_ResourceLabel) {
    idx = (int)CPU;
  } else if (resource_name == ray::kGPU_ResourceLabel) {
    idx = (int)GPU;
  } else if (resource_name == ray::kObjectStoreMemory_ResourceLabel) {
    idx = (int)OBJECT_STORE_MEM;
  } else if (resource_name == ray::kMemory_ResourceLabel) {
    idx = (int)MEM;
  };
  auto local_view = it->second.GetMutableLocalView();
  if (idx != -1) {
    local_view->predefined_resources[idx].available = 0;
    local_view->predefined_resources[idx].total = 0;

    if (node_id == local_node_id_) {
      local_resources_.predefined_resources[idx].total.clear();
      local_resources_.predefined_resources[idx].available.clear();
    }
  } else {
    int64_t resource_id = string_to_int_map_.Get(resource_name);
    auto itr = local_view->custom_resources.find(resource_id);
    if (itr != local_view->custom_resources.end()) {
      local_view->custom_resources.erase(itr);
    }

    auto c_itr = local_resources_.custom_resources.find(resource_id);
    if (node_id == local_node_id_ && c_itr != local_resources_.custom_resources.end()) {
      local_resources_.custom_resources[resource_id].total.clear();
      local_resources_.custom_resources[resource_id].available.clear();
      local_resources_.custom_resources.erase(c_itr);
    }
  }
}

std::string ClusterResourceScheduler::DebugString(void) const {
  std::stringstream buffer;
  buffer << "\nLocal id: " << local_node_id_;
  buffer << " Local resources: " << local_resources_.DebugString(string_to_int_map_);
  for (auto &node : nodes_) {
    buffer << "node id: " << node.first;
    buffer << node.second.GetLocalView().DebugString(string_to_int_map_);
  }
  return buffer.str();
}

void ClusterResourceScheduler::InitResourceInstances(
    FixedPoint total, bool unit_instances, ResourceInstanceCapacities *instance_list) {
  if (unit_instances) {
    size_t num_instances = static_cast<size_t>(total.Double());
    instance_list->total.resize(num_instances);
    instance_list->available.resize(num_instances);
    for (size_t i = 0; i < num_instances; i++) {
      instance_list->total[i] = instance_list->available[i] = 1.0;
    };
  } else {
    instance_list->total.resize(1);
    instance_list->available.resize(1);
    instance_list->total[0] = instance_list->available[0] = total;
  }
}

std::string ClusterResourceScheduler::GetLocalResourceViewString() const {
  const auto &node_it = nodes_.find(local_node_id_);
  RAY_CHECK(node_it != nodes_.end());
  return node_it->second.GetLocalView().DictString(string_to_int_map_);
}

void ClusterResourceScheduler::InitLocalResources(const NodeResources &node_resources) {
  local_resources_.predefined_resources.resize(PredefinedResources_MAX);

  for (size_t i = 0; i < PredefinedResources_MAX; i++) {
    if (node_resources.predefined_resources[i].total > 0) {
      // when we enable cpushare, the CPU will not be treat as unit_instance.
      bool is_unit_instance = predefined_unit_instance_resources_.find(i) !=
                              predefined_unit_instance_resources_.end();
      InitResourceInstances(node_resources.predefined_resources[i].total,
                            is_unit_instance, &local_resources_.predefined_resources[i]);
    }
  }

  if (node_resources.custom_resources.size() == 0) {
    return;
  }

  for (auto it = node_resources.custom_resources.begin();
       it != node_resources.custom_resources.end(); ++it) {
    if (it->second.total > 0) {
      bool is_unit_instance = custom_unit_instance_resources_.find(it->first) !=
                              custom_unit_instance_resources_.end();
      ResourceInstanceCapacities instance_list;
      InitResourceInstances(it->second.total, is_unit_instance, &instance_list);
      local_resources_.custom_resources.emplace(it->first, instance_list);
    }
  }
}

std::vector<FixedPoint> ClusterResourceScheduler::AddAvailableResourceInstances(
    std::vector<FixedPoint> available, ResourceInstanceCapacities *resource_instances) {
  std::vector<FixedPoint> overflow(available.size(), 0.);
  for (size_t i = 0; i < available.size(); i++) {
    resource_instances->available[i] = resource_instances->available[i] + available[i];
    if (resource_instances->available[i] > resource_instances->total[i]) {
      overflow[i] = (resource_instances->available[i] - resource_instances->total[i]);
      resource_instances->available[i] = resource_instances->total[i];
    }
  }

  return overflow;
}

std::vector<FixedPoint> ClusterResourceScheduler::SubtractAvailableResourceInstances(
    std::vector<FixedPoint> available, ResourceInstanceCapacities *resource_instances,
    bool allow_going_negative) {
  RAY_CHECK(available.size() == resource_instances->available.size());

  std::vector<FixedPoint> underflow(available.size(), 0.);
  for (size_t i = 0; i < available.size(); i++) {
    if (resource_instances->available[i] < 0) {
      if (allow_going_negative) {
        resource_instances->available[i] =
            resource_instances->available[i] - available[i];
      } else {
        underflow[i] = available[i];  // No change in the value in this case.
      }
    } else {
      resource_instances->available[i] = resource_instances->available[i] - available[i];
      if (resource_instances->available[i] < 0 && !allow_going_negative) {
        underflow[i] = -resource_instances->available[i];
        resource_instances->available[i] = 0;
      }
    }
  }
  return underflow;
}

bool ClusterResourceScheduler::AllocateResourceInstances(
    FixedPoint demand, std::vector<FixedPoint> &available,
    std::vector<FixedPoint> *allocation) {
  allocation->resize(available.size());
  FixedPoint remaining_demand = demand;

  if (available.size() == 1) {
    // This resource has just an instance.
    if (available[0] >= remaining_demand) {
      available[0] -= remaining_demand;
      (*allocation)[0] = remaining_demand;
      return true;
    } else {
      // Not enough capacity.
      return false;
    }
  }

  // If resources has multiple instances, each instance has total capacity of 1.
  //
  // If this resource constraint is hard, as long as remaining_demand is greater than 1.,
  // allocate full unit-capacity instances until the remaining_demand becomes fractional.
  // Then try to find the best fit for the fractional remaining_resources. Best fist means
  // allocating the resource instance with the smallest available capacity greater than
  // remaining_demand
  //
  // If resource constraint is soft, allocate as many full unit-capacity resources and
  // then distribute remaining_demand across remaining instances. Note that in case we can
  // overallocate this resource.
  if (remaining_demand >= 1.) {
    for (size_t i = 0; i < available.size(); i++) {
      if (available[i] == 1.) {
        // Allocate a full unit-capacity instance.
        (*allocation)[i] = 1.;
        available[i] = 0;
        remaining_demand -= 1.;
      }
      if (remaining_demand < 1.) {
        break;
      }
    }
  }

  if (remaining_demand >= 1.) {
    // Cannot satisfy a demand greater than one if no unit capacity resource is available.
    return false;
  }

  // Remaining demand is fractional. Find the best fit, if exists.
  if (remaining_demand > 0.) {
    int64_t idx_best_fit = -1;
    FixedPoint available_best_fit = 1.;
    for (size_t i = 0; i < available.size(); i++) {
      if (available[i] >= remaining_demand) {
        if (idx_best_fit == -1 ||
            (available[i] - remaining_demand < available_best_fit)) {
          available_best_fit = available[i] - remaining_demand;
          idx_best_fit = static_cast<int64_t>(i);
        }
      }
    }
    if (idx_best_fit == -1) {
      return false;
    } else {
      (*allocation)[idx_best_fit] = remaining_demand;
      available[idx_best_fit] -= remaining_demand;
    }
  }
  return true;
}

bool ClusterResourceScheduler::AllocateTaskResourceInstances(
    const ResourceRequest &resource_request,
    std::shared_ptr<TaskResourceInstances> task_allocation) {
  RAY_CHECK(task_allocation != nullptr);
  if (nodes_.find(local_node_id_) == nodes_.end()) {
    return false;
  }
  task_allocation->predefined_resources.resize(PredefinedResources_MAX);
  for (size_t i = 0; i < PredefinedResources_MAX; i++) {
    if (resource_request.predefined_resources[i] > 0) {
      if (!AllocateResourceInstances(resource_request.predefined_resources[i],
                                     local_resources_.predefined_resources[i].available,
                                     &task_allocation->predefined_resources[i])) {
        // Allocation failed. Restore node's local resources by freeing the resources
        // of the failed allocation.
        FreeTaskResourceInstances(task_allocation);
        return false;
      }
    }
  }

  for (const auto &task_req_custom_resource : resource_request.custom_resources) {
    auto it = local_resources_.custom_resources.find(task_req_custom_resource.first);
    if (it != local_resources_.custom_resources.end()) {
      if (task_req_custom_resource.second > 0) {
        std::vector<FixedPoint> allocation;
        bool success = AllocateResourceInstances(task_req_custom_resource.second,
                                                 it->second.available, &allocation);
        // Even if allocation failed we need to remember partial allocations to correctly
        // free resources.
        task_allocation->custom_resources.emplace(it->first, allocation);
        if (!success) {
          // Allocation failed. Restore node's local resources by freeing the resources
          // of the failed allocation.
          FreeTaskResourceInstances(task_allocation);
          return false;
        }
      }
    } else {
      return false;
    }
  }
  return true;
}

void ClusterResourceScheduler::UpdateLocalAvailableResourcesFromResourceInstances() {
  auto it_local_node = nodes_.find(local_node_id_);
  RAY_CHECK(it_local_node != nodes_.end());

  auto local_view = it_local_node->second.GetMutableLocalView();
  for (size_t i = 0; i < PredefinedResources_MAX; i++) {
    local_view->predefined_resources[i].available = 0;
    for (size_t j = 0; j < local_resources_.predefined_resources[i].available.size();
         j++) {
      local_view->predefined_resources[i].available +=
          local_resources_.predefined_resources[i].available[j];
    }
  }

  for (auto &custom_resource : local_resources_.custom_resources) {
    int64_t resource_name = custom_resource.first;
    auto &instances = custom_resource.second;

    FixedPoint available = std::accumulate(instances.available.begin(),
                                           instances.available.end(), FixedPoint());
    FixedPoint total =
        std::accumulate(instances.total.begin(), instances.total.end(), FixedPoint());

    local_view->custom_resources[resource_name].available = available;
    local_view->custom_resources[resource_name].total = total;
  }
}

void ClusterResourceScheduler::FreeTaskResourceInstances(
    std::shared_ptr<TaskResourceInstances> task_allocation) {
  RAY_CHECK(task_allocation != nullptr);
  for (size_t i = 0; i < PredefinedResources_MAX; i++) {
    AddAvailableResourceInstances(task_allocation->predefined_resources[i],
                                  &local_resources_.predefined_resources[i]);
  }

  for (const auto &task_allocation_custom_resource : task_allocation->custom_resources) {
    auto it =
        local_resources_.custom_resources.find(task_allocation_custom_resource.first);
    if (it != local_resources_.custom_resources.end()) {
      AddAvailableResourceInstances(task_allocation_custom_resource.second, &it->second);
    }
  }
}

std::vector<double> ClusterResourceScheduler::AddCPUResourceInstances(
    std::vector<double> &cpu_instances) {
  std::vector<FixedPoint> cpu_instances_fp =
      VectorDoubleToVectorFixedPoint(cpu_instances);

  if (cpu_instances.size() == 0) {
    return cpu_instances;  // No overflow.
  }
  RAY_CHECK(nodes_.find(local_node_id_) != nodes_.end());

  auto overflow = AddAvailableResourceInstances(
      cpu_instances_fp, &local_resources_.predefined_resources[CPU]);
  UpdateLocalAvailableResourcesFromResourceInstances();

  return VectorFixedPointToVectorDouble(overflow);
}

std::vector<double> ClusterResourceScheduler::SubtractCPUResourceInstances(
    std::vector<double> &cpu_instances, bool allow_going_negative) {
  std::vector<FixedPoint> cpu_instances_fp =
      VectorDoubleToVectorFixedPoint(cpu_instances);

  if (cpu_instances.size() == 0) {
    return cpu_instances;  // No underflow.
  }
  RAY_CHECK(nodes_.find(local_node_id_) != nodes_.end());

  auto underflow = SubtractAvailableResourceInstances(
      cpu_instances_fp, &local_resources_.predefined_resources[CPU],
      allow_going_negative);
  UpdateLocalAvailableResourcesFromResourceInstances();

  return VectorFixedPointToVectorDouble(underflow);
}

std::vector<double> ClusterResourceScheduler::AddGPUResourceInstances(
    std::vector<double> &gpu_instances) {
  std::vector<FixedPoint> gpu_instances_fp =
      VectorDoubleToVectorFixedPoint(gpu_instances);

  if (gpu_instances.size() == 0) {
    return gpu_instances;  // No overflow.
  }
  RAY_CHECK(nodes_.find(local_node_id_) != nodes_.end());

  auto overflow = AddAvailableResourceInstances(
      gpu_instances_fp, &local_resources_.predefined_resources[GPU]);
  UpdateLocalAvailableResourcesFromResourceInstances();

  return VectorFixedPointToVectorDouble(overflow);
}

std::vector<double> ClusterResourceScheduler::SubtractGPUResourceInstances(
    std::vector<double> &gpu_instances) {
  std::vector<FixedPoint> gpu_instances_fp =
      VectorDoubleToVectorFixedPoint(gpu_instances);

  if (gpu_instances.size() == 0) {
    return gpu_instances;  // No underflow.
  }
  RAY_CHECK(nodes_.find(local_node_id_) != nodes_.end());

  auto underflow = SubtractAvailableResourceInstances(
      gpu_instances_fp, &local_resources_.predefined_resources[GPU]);
  UpdateLocalAvailableResourcesFromResourceInstances();

  return VectorFixedPointToVectorDouble(underflow);
}

bool ClusterResourceScheduler::AllocateLocalTaskResources(
    const ResourceRequest &resource_request,
    std::shared_ptr<TaskResourceInstances> task_allocation) {
  if (AllocateTaskResourceInstances(resource_request, task_allocation)) {
    UpdateLocalAvailableResourcesFromResourceInstances();
    return true;
  }
  return false;
}

bool ClusterResourceScheduler::AllocateLocalTaskResources(
    const std::unordered_map<std::string, double> &task_resources,
    std::shared_ptr<TaskResourceInstances> task_allocation) {
  RAY_CHECK(task_allocation != nullptr);
  // We don't track object store memory demands so no need to allocate them.
  ResourceRequest resource_request = ResourceMapToResourceRequest(
      string_to_int_map_, task_resources, /*requires_object_store_memory=*/false);
  return AllocateLocalTaskResources(resource_request, task_allocation);
}

std::string ClusterResourceScheduler::GetResourceNameFromIndex(int64_t res_idx) {
  if (res_idx == CPU) {
    return ray::kCPU_ResourceLabel;
  } else if (res_idx == GPU) {
    return ray::kGPU_ResourceLabel;
  } else if (res_idx == OBJECT_STORE_MEM) {
    return ray::kObjectStoreMemory_ResourceLabel;
  } else if (res_idx == MEM) {
    return ray::kMemory_ResourceLabel;
  } else {
    return string_to_int_map_.Get((uint64_t)res_idx);
  }
}

bool ClusterResourceScheduler::AllocateRemoteTaskResources(
    const std::string &node_string,
    const std::unordered_map<std::string, double> &task_resources) {
  ResourceRequest resource_request = ResourceMapToResourceRequest(
      string_to_int_map_, task_resources, /*requires_object_store_memory=*/false);
  auto node_id = string_to_int_map_.Insert(node_string);
  RAY_CHECK(node_id != local_node_id_);
  return SubtractRemoteNodeAvailableResources(node_id, resource_request);
}

void ClusterResourceScheduler::ReleaseWorkerResources(
    std::shared_ptr<TaskResourceInstances> task_allocation) {
  if (task_allocation == nullptr || task_allocation->IsEmpty()) {
    return;
  }
  FreeTaskResourceInstances(task_allocation);
  UpdateLocalAvailableResourcesFromResourceInstances();
}

void ClusterResourceScheduler::UpdateLastResourceUsage(
    std::shared_ptr<SchedulingResources> gcs_resources) {
  NodeResources node_resources = ResourceMapToNodeResources(
      string_to_int_map_, gcs_resources->GetTotalResources().GetResourceMap(),
      gcs_resources->GetAvailableResources().GetResourceMap());
  last_report_resources_.reset(new NodeResources(node_resources));
}

void ClusterResourceScheduler::FillResourceUsage(rpc::ResourcesData &resources_data) {
  NodeResources resources;

  RAY_CHECK(GetNodeResources(local_node_id_, &resources))
      << "Error: Populating heartbeat failed. Please file a bug report: "
         "https://github.com/ray-project/ray/issues/new.";

  // Initialize if last report resources is empty.
  if (!last_report_resources_) {
    NodeResources node_resources =
        ResourceMapToNodeResources(string_to_int_map_, {{}}, {{}});
    last_report_resources_.reset(new NodeResources(node_resources));
  }

  // Reset all local views for remote nodes. This is needed in case tasks that
  // we spilled back to a remote node were not actually scheduled on the
  // node. Then, the remote node's resource availability may not change and
  // so it may not send us another update.
  for (auto &node : nodes_) {
    if (node.first != local_node_id_) {
      node.second.ResetLocalView();
    }
  }

  // Automatically report object store usage.
  // XXX: this MUTATES the resources field, which is needed since we are storing
  // it in last_report_resources_.
  if (get_used_object_store_memory_ != nullptr) {
    auto &capacity = resources.predefined_resources[OBJECT_STORE_MEM];
    double used = get_used_object_store_memory_();
    capacity.available = FixedPoint(capacity.total.Double() - used);
  }

  for (int i = 0; i < PredefinedResources_MAX; i++) {
    const auto &label = ResourceEnumToString((PredefinedResources)i);
    const auto &capacity = resources.predefined_resources[i];
    const auto &last_capacity = last_report_resources_->predefined_resources[i];
    // Note: available may be negative, but only report positive to GCS.
    if (capacity.available != last_capacity.available && capacity.available > 0) {
      resources_data.set_resources_available_changed(true);
      (*resources_data.mutable_resources_available())[label] =
          capacity.available.Double();
    }
    if (capacity.total != last_capacity.total) {
      (*resources_data.mutable_resources_total())[label] = capacity.total.Double();
    }
  }
  for (const auto &it : resources.custom_resources) {
    uint64_t custom_id = it.first;
    const auto &capacity = it.second;
    const auto &last_capacity = last_report_resources_->custom_resources[custom_id];
    const auto &label = string_to_int_map_.Get(custom_id);
    // Note: available may be negative, but only report positive to GCS.
    if (capacity.available != last_capacity.available && capacity.available > 0) {
      resources_data.set_resources_available_changed(true);
      (*resources_data.mutable_resources_available())[label] =
          capacity.available.Double();
    }
    if (capacity.total != last_capacity.total) {
      (*resources_data.mutable_resources_total())[label] = capacity.total.Double();
    }
  }

  if (get_pull_manager_at_capacity_ != nullptr) {
    resources.object_pulls_queued = get_pull_manager_at_capacity_();
    if (last_report_resources_->object_pulls_queued != resources.object_pulls_queued) {
      resources_data.set_object_pulls_queued(resources.object_pulls_queued);
      resources_data.set_resources_available_changed(true);
    }
  }

  if (resources != *last_report_resources_.get()) {
    last_report_resources_.reset(new NodeResources(resources));
  }

  if (!RayConfig::instance().enable_light_weight_resource_report()) {
    resources_data.set_resources_available_changed(true);
  }
}

ray::gcs::NodeResourceInfoAccessor::ResourceMap
ClusterResourceScheduler::GetResourceTotals() const {
  ray::gcs::NodeResourceInfoAccessor::ResourceMap map;
  auto it = nodes_.find(local_node_id_);
  RAY_CHECK(it != nodes_.end());
  const auto &local_resources = it->second.GetLocalView();
  for (size_t i = 0; i < local_resources.predefined_resources.size(); i++) {
    std::string resource_name = ResourceEnumToString(static_cast<PredefinedResources>(i));
    double resource_total = local_resources.predefined_resources[i].total.Double();
    if (resource_total > 0) {
      auto data = std::make_shared<rpc::ResourceTableData>();
      data->set_resource_capacity(resource_total);
      map.emplace(resource_name, std::move(data));
    }
  }

  for (auto entry : local_resources.custom_resources) {
    std::string resource_name = string_to_int_map_.Get(entry.first);
    double resource_total = entry.second.total.Double();
    if (resource_total > 0) {
      auto data = std::make_shared<rpc::ResourceTableData>();
      data->set_resource_capacity(resource_total);
      map.emplace(resource_name, std::move(data));
    }
  }
  return map;
}

}  // namespace ray<|MERGE_RESOLUTION|>--- conflicted
+++ resolved
@@ -192,7 +192,6 @@
                                                 int64_t node_id,
                                                 const NodeResources &resources) const {
   int violations = 0;
-<<<<<<< HEAD
 
   if (resource_request.requires_object_store_memory && resources.object_pulls_queued &&
       node_id != local_node_id_) {
@@ -202,8 +201,6 @@
     return -1;
   }
 
-=======
->>>>>>> efed0702
   // First, check predefined resources.
   for (size_t i = 0; i < PredefinedResources_MAX; i++) {
     if (resource_request.predefined_resources[i] >
